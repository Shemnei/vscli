[package]
name = "vscli"
version = "0.1.13"
edition = "2021"
authors = ["Michael Lohr <michael@lohr.dev>"]
description = "A CLI tool to launch vscode projects, which supports devcontainers."
readme = "README.md"
repository = "https://github.com/michidk/vscli"
documentation = "https://github.com/michidk/vscli"
homepage = "https://github.com/michidk/vscli"
license = "MIT"
keywords = ["development", "settings", "cli"]
categories = ["command-line-utilities"]

[dependencies]
chrono = { version = "0.4.31", default-features = false, features = ["std", "clock", "serde"]}
clap = { version = "4.4.7", features = ["derive", "color", "help", "usage", "suggestions", "wrap_help", "env"] }
color-eyre = "0.6.2"
crossterm = { version = "0.27.0"}
dirs = "5.0.1"
env_logger = "0.10.0"
hex = "0.4.3"
log = "0.4.20"
ratatui = { version = "0.24.0"}
serde = { version = "1.0.190", features = ["derive"] }
<<<<<<< HEAD
serde_jsonc = { version = "1.0.107" }
url = "2.4.1"
walkdir = "2.4.0"
=======
serde_jsonc = { version = "1.0.108" }
>>>>>>> 64ea014b
wslpath2 = "0.1.1"<|MERGE_RESOLUTION|>--- conflicted
+++ resolved
@@ -23,11 +23,7 @@
 log = "0.4.20"
 ratatui = { version = "0.24.0"}
 serde = { version = "1.0.190", features = ["derive"] }
-<<<<<<< HEAD
-serde_jsonc = { version = "1.0.107" }
+serde_jsonc = { version = "1.0.108" }
 url = "2.4.1"
 walkdir = "2.4.0"
-=======
-serde_jsonc = { version = "1.0.108" }
->>>>>>> 64ea014b
 wslpath2 = "0.1.1"